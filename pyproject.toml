[build-system]
requires = ["setuptools>=61.0", "wheel"]
build-backend = "setuptools.build_meta"

[project]
name = "doc-generator"
version = "2.5.0"
description = "AI-powered documentation generator for FASRC with plugin-based recommendations"
authors = [
    {name = "FASRC Research Computing", email = "rchelp@fas.harvard.edu"}
]
readme = "README.md"
license = {file = "LICENSE"}
keywords = ["documentation", "ai", "hpc", "research-computing", "openai"]
classifiers = [
    "Development Status :: 4 - Beta",
    "Intended Audience :: Developers",
    "Intended Audience :: Science/Research",
    "License :: OSI Approved :: MIT License",
    "Operating System :: OS Independent",
    "Programming Language :: Python :: 3",
    "Programming Language :: Python :: 3.10",
    "Programming Language :: Python :: 3.11",
    "Programming Language :: Python :: 3.12",
    "Topic :: Documentation",
    "Topic :: Scientific/Engineering",
    "Topic :: Software Development :: Documentation",
]
requires-python = ">=3.10"
dependencies = [
    "openai>=1.0.0",
    "anthropic>=0.25.0",
    "pyyaml>=6.0",
    "python-dotenv>=0.19.0",
    "beautifulsoup4>=4.11.0",
    "pandas>=1.5.0",
    "tabulate>=0.9.0",
    "requests>=2.28.0",
    "numpy>=1.21.0",
<<<<<<< HEAD
    "pydantic>=2.0.0",
    "pydantic-settings>=2.0.0",
=======
    "pygments>=2.7.0",
>>>>>>> 3e1ed7b0
]

[project.optional-dependencies]
dev = [
    "pytest>=7.0.0",
    "pytest-cov>=4.0.0",
    "black>=22.0.0",
    "flake8>=5.0.0",
    "mypy>=1.0.0",
]
test = [
    "pytest>=7.0.0",
    "pytest-cov>=4.0.0",
    "pytest-mock>=3.10.0",
]
docs = [
    "mkdocs>=1.5.0",
    "mkdocs-material>=9.0.0",
    "mkdocstrings[python]>=0.24.0",
    "mkdocs-autorefs>=0.5.0",
]

[project.urls]
Homepage = "https://github.com/fasrc/doc-fun"
Repository = "https://github.com/fasrc/doc-fun"
Documentation = "https://github.com/fasrc/doc-fun/blob/main/README.md"
"Bug Tracker" = "https://github.com/fasrc/doc-fun/issues"

[project.scripts]
doc-gen = "doc_generator.cli:main"

[project.entry-points."doc_generator.plugins"]
modules = "doc_generator.plugins.modules:ModuleRecommender"

[project.entry-points."doc_generator.analysis"]
compiler = "doc_generator.analysis.compiler:DocumentCompiler"
reporter = "doc_generator.analysis.reporter:AnalysisReporter"
link_validator = "doc_generator.analysis.link_validator:LinkValidator"

[tool.setuptools.packages.find]
where = ["src"]

[tool.setuptools.package-data]
doc_generator = ["config/*.yaml"]

[tool.pytest.ini_options]
testpaths = ["tests"]
python_files = ["test_*.py", "*_test.py"]
python_classes = ["Test*"]
python_functions = ["test_*"]
addopts = [
    "--strict-markers",
    "--strict-config",
    "--verbose",
]
markers = [
    "slow: marks tests as slow (deselect with '-m \"not slow\"')",
    "integration: marks tests as integration tests",
    "unit: marks tests as unit tests",
]

[tool.black]
line-length = 100
target-version = ['py310', 'py311', 'py312']
include = '\.pyi?$'
extend-exclude = '''
/(
  # directories
  \.eggs
  | \.git
  | \.hg
  | \.mypy_cache
  | \.tox
  | \.venv
  | build
  | dist
)/
'''

[tool.mypy]
python_version = "3.10"
warn_return_any = true
warn_unused_configs = true
disallow_untyped_defs = true
disallow_incomplete_defs = true
check_untyped_defs = true
disallow_untyped_decorators = true
no_implicit_optional = true
warn_redundant_casts = true
warn_unused_ignores = true
warn_no_return = true
warn_unreachable = true
strict_equality = true

[[tool.mypy.overrides]]
module = [
    "openai.*",
    "pandas.*",
    "beautifulsoup4.*",
    "bs4.*",
    "tabulate.*",
]
ignore_missing_imports = true<|MERGE_RESOLUTION|>--- conflicted
+++ resolved
@@ -37,12 +37,9 @@
     "tabulate>=0.9.0",
     "requests>=2.28.0",
     "numpy>=1.21.0",
-<<<<<<< HEAD
     "pydantic>=2.0.0",
     "pydantic-settings>=2.0.0",
-=======
     "pygments>=2.7.0",
->>>>>>> 3e1ed7b0
 ]
 
 [project.optional-dependencies]
