--- conflicted
+++ resolved
@@ -18,7 +18,6 @@
 
 ## Tool Selection Guidelines
 Always use:
-<<<<<<< HEAD
 - **serena** for semantic code retrieval and editing tools
 - **context7** for up to date documentation on third party code
 - **sequential-thinking** for any decision making
@@ -27,7 +26,7 @@
 - **docs-sync-validator** for documentation
 
 ## Process
-1. **Read CLAUDE.md** for project context
+1. **Read CLAUDE.md** for project context before doing anything
 2. **Check current git branch**
 3. **If on main**: Create appropriate feature branch before starting work
 4. **Execute the requested task** using appropriate tools
@@ -40,14 +39,4 @@
 - Always inform user of branch creation
 
 ## Task Execution
-Execute the user's request: #$ARGUMENTS
-=======
-- serena for semantic code retrieval and editing tools
-- context7 for up to date documentation on third party code
-- sequential-thinking for any decision making
-- github-workflow-manager for gh and github flow
-- system-architect for system architecture design, patterns, and high-level technical decisions
-- docs-sync-validator for documentation
-Read the claude.md root file before you do anything.
-#$ARGUMENTS
->>>>>>> 9f6f1282
+Execute the user's request: #$ARGUMENTS